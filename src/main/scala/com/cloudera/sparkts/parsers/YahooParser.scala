--- conflicted
+++ resolved
@@ -24,15 +24,11 @@
 import org.joda.time.{DateTimeZone, DateTime}
 
 object YahooParser {
-<<<<<<< HEAD
-  def yahooStringToTimeSeries(text: String, keyPrefix: String = ""): TimeSeries[String] = {
-=======
   def yahooStringToTimeSeries(
     text: String,
     keyPrefix: String = "",
     zone: DateTimeZone = DateTimeZone.getDefault)
-    : TimeSeries = {
->>>>>>> 24f15daa
+    : TimeSeries[String] = {
     val lines = text.split('\n')
     val labels = lines(0).split(',').tail.map(keyPrefix + _)
     val samples = lines.tail.map { line =>
@@ -43,15 +39,11 @@
     timeSeriesFromIrregularSamples(samples, labels, zone)
   }
 
-<<<<<<< HEAD
-  def yahooFiles(dir: String, sc: SparkContext): RDD[TimeSeries[String]] = {
-=======
   def yahooFiles(
     dir: String,
     sc: SparkContext,
     zone: DateTimeZone = DateTimeZone.getDefault)
-    : RDD[TimeSeries] = {
->>>>>>> 24f15daa
+    : RDD[TimeSeries[String]] = {
     sc.wholeTextFiles(dir).map { case (path, text) =>
       YahooParser.yahooStringToTimeSeries(text, path.split('/').last, zone)
     }
