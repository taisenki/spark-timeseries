--- conflicted
+++ resolved
@@ -15,15 +15,10 @@
 
 package com.cloudera.sparkts
 
-<<<<<<< HEAD
-=======
-import breeze.linalg._
->>>>>>> 24f15daa
 import com.github.nscala_time.time.Imports._
 import breeze.linalg.{diff, DenseMatrix => BDM, DenseVector => BDV}
 import org.apache.spark.mllib.linalg.{DenseMatrix, Vector}
 
-<<<<<<< HEAD
 import MatrixUtil._
 
 import scala.reflect.ClassTag
@@ -33,10 +28,6 @@
   extends Serializable {
 
   private def dataToBreeze: BDM[Double] = data
-=======
-class TimeSeries(val index: DateTimeIndex, val data: DenseMatrix[Double],
-    val keys: Array[String]) extends Serializable {
->>>>>>> 24f15daa
 
   /**
    * IMPORTANT: currently this assumes that the DateTimeIndex is a UniformDateTimeIndex, not an
@@ -60,9 +51,7 @@
    *   8 pm   5 	4 	      3         10	9 	      8
    *
    */
-  def lags(maxLag: Int, includeOriginals: Boolean)
-          (implicit laggedKey: (K, Int) => K)
-  : TimeSeries[K] = {
+  def lags(maxLag: Int, includeOriginals: Boolean)(implicit laggedKey: (K, Int) => K): TimeSeries[K] = {
     val numCols = maxLag * keys.length + (if (includeOriginals) keys.length else 0)
     val numRows = data.numRows - maxLag
 
@@ -200,31 +189,22 @@
 }
 
 object TimeSeries {
-<<<<<<< HEAD
   implicit def laggedStringKey(key: String, lagOrder: Int): String = s"lag${lagOrder.toString}($key)"
 
-  def timeSeriesFromIrregularSamples[K](samples: Seq[(DateTime, Array[Double])], keys: Array[K])
-     (implicit kClassTag: ClassTag[K]): TimeSeries[K] = {
+  def timeSeriesFromIrregularSamples[K](
+      samples: Seq[(DateTime, Array[Double])],
+      keys: Array[K],
+      zone: DateTimeZone = DateTimeZone.getDefault())
+      (implicit kClassTag: ClassTag[K])
+    : TimeSeries[K] = {
     val mat = new BDM[Double](samples.length, samples.head._2.length)
-=======
-  def timeSeriesFromIrregularSamples(
-      samples: Seq[(DateTime, Array[Double])],
-      keys: Array[String],
-      zone: DateTimeZone = DateTimeZone.getDefault())
-    : TimeSeries = {
-    val mat = new DenseMatrix[Double](samples.length, samples.head._2.length)
->>>>>>> 24f15daa
     val dts = new Array[Long](samples.length)
     for (i <- samples.indices) {
       val (dt, values) = samples(i)
       dts(i) = dt.getMillis
       mat(i to i, ::) := new BDV[Double](values)
     }
-<<<<<<< HEAD
-    new TimeSeries[K](new IrregularDateTimeIndex(dts), mat, keys)
-=======
-    new TimeSeries(new IrregularDateTimeIndex(dts, zone), mat, keys)
->>>>>>> 24f15daa
+    new TimeSeries[K](new IrregularDateTimeIndex(dts, zone), mat, keys)
   }
 
   /**
@@ -234,15 +214,9 @@
   def timeSeriesFromUniformSamples[K](
       samples: Seq[Array[Double]],
       index: UniformDateTimeIndex,
-<<<<<<< HEAD
       keys: Array[K])
      (implicit kClassTag: ClassTag[K]): TimeSeries[K] = {
     val mat = new BDM[Double](samples.length, samples.head.length)
-=======
-      keys: Array[String])
-    : TimeSeries = {
-    val mat = new DenseMatrix[Double](samples.length, samples.head.length)
->>>>>>> 24f15daa
 
     for (i <- samples.indices) {
       mat(i to i, ::) := new BDV[Double](samples(i))
